#!/usr/bin/env python
# coding=utf-8
from __future__ import division, print_function, unicode_literals

import os
from collections import OrderedDict, defaultdict
from copy import copy, deepcopy

from sacred.config import (ConfigDict, chain_evaluate_config_scopes, dogmatize,
                           load_config_file)
from sacred.config.config_summary import ConfigSummary
from sacred.host_info import get_host_info
from sacred.randomness import create_rnd, get_seed
from sacred.run import Run
from sacred.utils import (convert_to_nested_dict, create_basic_stream_logger,
                          get_by_dotted_path, is_prefix, iter_path_splits,
                          iterate_flattened, set_by_dotted_path,
                          recursive_update)

__sacred__ = True  # marks files that should be filtered from stack traces


class Scaffold(object):
    def __init__(self, config_scopes, subrunners, path, captured_functions,
                 commands, named_configs, config_hooks, generate_seed):
        self.config_scopes = config_scopes
        self.named_configs = named_configs
        self.subrunners = subrunners
        self.path = path
        self.generate_seed = generate_seed
        self.config_hooks = config_hooks
        self.config_updates = {}
        self.named_configs_to_use = []
        self.config = None
        self.fallback = None
        self.fixture = None  # TODO: rename
        self.logger = None
        self.seed = None
        self.rnd = None
        self._captured_functions = captured_functions
        self.commands = commands
        self.config_mods = None
        self.summaries = []

    def set_up_seed(self, rnd=None):
        if self.seed is not None:
            return

        self.seed = self.config.get('seed') or get_seed(rnd)
        self.rnd = create_rnd(self.seed)

        if self.generate_seed:
            self.config['seed'] = self.seed

        if 'seed' in self.config and 'seed' in self.config_mods.added:
            self.config_mods.modified.add('seed')
            self.config_mods.added -= {'seed'}

        # Hierarchically set the seed of proper subrunners
        for subrunner_path, subrunner in reversed(list(
                self.subrunners.items())):
            if is_prefix(self.path, subrunner_path):
                subrunner.set_up_seed(self.rnd)

    def pick_relevant_config_updates(self, config_updates, past_paths):
        if config_updates is None:
            return

        for path, value in iterate_flattened(config_updates):
            for prefix, suffix in reversed(list(iter_path_splits(path))):
                if prefix in past_paths:
                    # don't use config_updates for prior ingredients
                    break
                elif prefix == self.path:
                    set_by_dotted_path(self.config_updates, suffix, value)
                    break

    def gather_fallbacks(self):
        fallback = {}
        for sr_path, subrunner in self.subrunners.items():
            if self.path and is_prefix(self.path, sr_path):
                path = sr_path[len(self.path):].strip('.')
                set_by_dotted_path(fallback, path, subrunner.config)
            else:
                set_by_dotted_path(fallback, sr_path, subrunner.config)

        # dogmatize to make the subrunner configurations read-only
        self.fallback = dogmatize(fallback)
        self.fallback.revelation()

    def use_named_config(self, config_name):
        if os.path.exists(config_name):
            self.named_configs_to_use.append(
                ConfigDict(load_config_file(config_name)))
        else:
            self.named_configs_to_use.append(self.named_configs[config_name])

    def set_up_config(self):
        # named configs go first
        self.config_updates, _ = chain_evaluate_config_scopes(
            self.named_configs_to_use,
            fixed=self.config_updates,
            preset={},
            fallback=self.fallback)

        # unnamed (default) configs second
        self.config, self.summaries = chain_evaluate_config_scopes(
            self.config_scopes,
            fixed=self.config_updates,
            preset=self.config,
            fallback=self.fallback)

        self.get_config_modifications()

    def run_config_hooks(self, config, config_updates, command_name, logger):
        final_cfg_updates = {}
        for ch in self.config_hooks:
            cfg_upup = ch(deepcopy(config), command_name, logger)
            if cfg_upup:
                recursive_update(final_cfg_updates, cfg_upup)
        recursive_update(final_cfg_updates, config_updates)
        return final_cfg_updates

    def get_config_modifications(self):
<<<<<<< HEAD
        self.config_mods = ConfigSummary(added={key for key, value in iterate_flattened(self.config_updates)})
=======
        self.config_mods = ConfigSummary(
            added={key
                   for key, value in iterate_flattened(self.config_updates)})
>>>>>>> 9b6955f0
        for cfg_summary in self.summaries:
            self.config_mods.update_from(cfg_summary)

    def get_fixture(self):
        if self.fixture is not None:
            return self.fixture

        self.fixture = copy(self.config)
        for sr_path, subrunner in self.subrunners.items():
            sub_fix = subrunner.get_fixture()
            sub_path = sr_path
            if is_prefix(self.path, sub_path):
                sub_path = sr_path[len(self.path):].strip('.')
            # Note: This might fail if we allow non-dict fixtures
            set_by_dotted_path(self.fixture, sub_path, sub_fix)
        return self.fixture

    def finalize_initialization(self, run):
        # look at seed again, because it might have changed during the
        # configuration process
        if 'seed' in self.config:
            self.seed = self.config['seed']
        self.rnd = create_rnd(self.seed)

        for cfunc in self._captured_functions:
            cfunc.logger = self.logger.getChild(cfunc.__name__)
            cfunc.config = get_by_dotted_path(self.get_fixture(), cfunc.prefix)
            seed = get_seed(self.rnd)
            cfunc.rnd = create_rnd(seed)
            cfunc.run = run

        self._warn_about_suspicious_changes()

    def _warn_about_suspicious_changes(self):
        for add in sorted(self.config_mods.added):
            self.logger.warning('Added new config entry: "%s"' % add)

        for key, (type_old, type_new) in self.config_mods.typechanged.items():
            if (isinstance(type_old, type(None)) or
                    (type_old in (int, float) and type_new in (int, float))):
                continue
            self.logger.warning(
                'Changed type of config entry "%s" from %s to %s' %
                (key, type_old.__name__, type_new.__name__))

        for cfg_summary in self.summaries:
            for key in cfg_summary.ignored_fallbacks:
                self.logger.warning(
                    'Ignored attempt to set value of "%s", because it is an '
                    'ingredient.' % key
                )


def get_configuration(scaffolding):
    config = {}
    for sc_path, scaffold in reversed(list(scaffolding.items())):
        if not scaffold.config:
            continue
        if sc_path:
            set_by_dotted_path(config, sc_path, scaffold.config)
        else:
            config.update(scaffold.config)
    return config


def distribute_named_configs(scaffolding, named_configs):
    for ncfg in named_configs:
        if os.path.exists(ncfg):
            scaffolding[''].use_named_config(ncfg)
        else:
            path, _, cfg_name = ncfg.rpartition('.')
            if path not in scaffolding:
                raise KeyError('Ingredient for named config "{}" not found'
                               .format(ncfg))
            scaffolding[path].use_named_config(cfg_name)


def initialize_logging(experiment, scaffolding, loglevel=None):
    if experiment.logger is None:
        if loglevel:
            try:
                loglevel = int(loglevel)
            except ValueError:
                pass
        root_logger = create_basic_stream_logger('', level=loglevel)
    else:
        root_logger = experiment.logger
        if loglevel:
            root_logger.setLevel(loglevel)

    for sc_path, scaffold in scaffolding.items():
        if sc_path:
            scaffold.logger = root_logger.getChild(sc_path)
        else:
            scaffold.logger = root_logger

    return root_logger.getChild(experiment.path)


def create_scaffolding(experiment, sorted_ingredients):
    scaffolding = OrderedDict()
    for ingredient in sorted_ingredients[:-1]:
        scaffolding[ingredient] = Scaffold(
            config_scopes=ingredient.configurations,
            subrunners=OrderedDict([(scaffolding[m].path, scaffolding[m])
                                    for m in ingredient.ingredients]),
            path=ingredient.path if ingredient != experiment else '',
            captured_functions=ingredient.captured_functions,
            commands=ingredient.commands,
            named_configs=ingredient.named_configs,
            config_hooks=ingredient.config_hooks,
            generate_seed=False)

    scaffolding[experiment] = Scaffold(
        experiment.configurations,
        subrunners=OrderedDict([(scaffolding[m].path, scaffolding[m])
                                for m in experiment.ingredients]),
        path=experiment.path if experiment != experiment else '',
        captured_functions=experiment.captured_functions,
        commands=experiment.commands,
        named_configs=experiment.named_configs,
        config_hooks=experiment.config_hooks,
        generate_seed=True)
    return OrderedDict([(sc.path, sc) for sc in scaffolding.values()])


def gather_ingredients_topological(ingredient):
    sub_ingredients = defaultdict(int)
    for sub_ing, depth in ingredient._traverse_ingredients():
        sub_ingredients[sub_ing] = max(sub_ingredients[sub_ing], depth)
    return sorted(sub_ingredients, key=lambda x: -sub_ingredients[x])


def get_config_modifications(scaffolding, config_updates):
    config_modifications = ConfigSummary()
    for sc_path, scaffold in scaffolding.items():
        config_modifications.update_add(scaffold.config_mods, path=sc_path)
    return config_modifications


def get_command(scaffolding, command_path):
    path, _, command_name = command_path.rpartition('.')
    if path not in scaffolding:
        raise KeyError('Ingredient for command "%s" not found.' % command_path)

    if command_name in scaffolding[path].commands:
        return scaffolding[path].commands[command_name]
    else:
        if path:
            raise KeyError('Command "%s" not found in ingredient "%s"' %
                           (command_name, path))
        else:
            raise KeyError('Command "%s" not found' % command_name)


def create_run(experiment, command_name, config_updates=None, log_level=None,
               named_configs=()):

    sorted_ingredients = gather_ingredients_topological(experiment)
    scaffolding = create_scaffolding(experiment, sorted_ingredients)

    # --------- configuration process -------------------
    distribute_named_configs(scaffolding, named_configs)
    config_updates = config_updates or {}
    config_updates = convert_to_nested_dict(config_updates)
    logger = initialize_logging(experiment, scaffolding, log_level)

    past_paths = set()
    for scaffold in scaffolding.values():
        scaffold.pick_relevant_config_updates(config_updates, past_paths)
        past_paths.add(scaffold.path)
        scaffold.gather_fallbacks()
        scaffold.set_up_config()

        # update global config
        config = get_configuration(scaffolding)
        # run config hooks
        config_updates = scaffold.run_config_hooks(config, config_updates,
                                                   command_name, logger)

    for scaffold in reversed(list(scaffolding.values())):
        scaffold.set_up_seed()  # partially recursive

    config = get_configuration(scaffolding)
<<<<<<< HEAD
    config_modifications = get_config_modifications(scaffolding, config_updates)

    # ----------------------------------------------------
=======
    config_modifications = get_config_modifications(scaffolding,
                                                    config_updates)
>>>>>>> 9b6955f0

    experiment_info = experiment.get_experiment_info()
    host_info = get_host_info()
    main_function = get_command(scaffolding, command_name)
    pre_runs = [pr for ing in sorted_ingredients for pr in ing.pre_run_hooks]
    post_runs = [pr for ing in sorted_ingredients for pr in ing.post_run_hooks]

    run = Run(config, config_modifications, main_function,
              experiment.observers, logger, experiment_info,
              host_info, pre_runs, post_runs)

    for scaffold in scaffolding.values():
        scaffold.finalize_initialization(run=run)

    return run<|MERGE_RESOLUTION|>--- conflicted
+++ resolved
@@ -122,13 +122,9 @@
         return final_cfg_updates
 
     def get_config_modifications(self):
-<<<<<<< HEAD
-        self.config_mods = ConfigSummary(added={key for key, value in iterate_flattened(self.config_updates)})
-=======
         self.config_mods = ConfigSummary(
             added={key
                    for key, value in iterate_flattened(self.config_updates)})
->>>>>>> 9b6955f0
         for cfg_summary in self.summaries:
             self.config_mods.update_from(cfg_summary)
 
@@ -313,14 +309,10 @@
         scaffold.set_up_seed()  # partially recursive
 
     config = get_configuration(scaffolding)
-<<<<<<< HEAD
-    config_modifications = get_config_modifications(scaffolding, config_updates)
-
-    # ----------------------------------------------------
-=======
     config_modifications = get_config_modifications(scaffolding,
                                                     config_updates)
->>>>>>> 9b6955f0
+
+    # ----------------------------------------------------
 
     experiment_info = experiment.get_experiment_info()
     host_info = get_host_info()
